--- conflicted
+++ resolved
@@ -123,28 +123,17 @@
 // ParseConfig creates a ConnConfig from a connection string. ParseConfig handles all options that pgconn.ParseConfig
 // does. In addition, it accepts the following options:
 //
-<<<<<<< HEAD
 //	default_query_exec_mode
 //		Possible values: "cache_statement", "cache_describe", "describe_exec", "exec", and "simple_protocol". See
 //		QueryExecMode constant documentation for the meaning of these values. Default: "cache_statement".
 //
-// 	statement_cache_capacity
-// 		The maximum size of the statement cache used when executing a query with "cache_statement" query exec mode.
-// 		Default: 512.
-=======
 //	statement_cache_capacity
-//		The maximum size of the automatic statement cache. Set to 0 to disable automatic statement caching. Default: 512.
+//		The maximum size of the statement cache used when executing a query with "cache_statement" query exec mode.
+//		Default: 512.
 //
-//	statement_cache_mode
-//		Possible values: "prepare" and "describe". "prepare" will create prepared statements on the PostgreSQL server.
-//		"describe" will use the anonymous prepared statement to describe a statement without creating a statement on the
-//		server. "describe" is primarily useful when the environment does not allow prepared statements such as when
-//		running a connection pooler like PgBouncer. Default: "prepare"
->>>>>>> 5768a0c0
-//
-// 	description_cache_capacity
-// 		The maximum size of the description cache used when executing a query with "cache_describe" query exec mode.
-// 		Default: 512.
+//	description_cache_capacity
+//		The maximum size of the description cache used when executing a query with "cache_describe" query exec mode.
+//		Default: 512.
 func ParseConfig(connString string) (*ConnConfig, error) {
 	config, err := pgconn.ParseConfig(connString)
 	if err != nil {
